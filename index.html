--- conflicted
+++ resolved
@@ -9,14 +9,11 @@
 </head>
 
 <body>
-<<<<<<< HEAD
     <div class="dim-background" id="dim"></div>
-=======
    <div class="dim-background" id="dim"></div>
    <div id="refresh-overlay" class="center">
     <img src="static/images/EUSBC.gif" alt="" srcset="">
    </div>
->>>>>>> 96b63830
 
     <header>
         <nav>
